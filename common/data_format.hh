#ifndef DATA_HH
#define DATA_HH

#include <iostream>
#include <chrono>
#include <memory>
#include <boost/optional.hpp>

#include <opencv2/core/mat.hpp>
#undef Success // For 'Success' conflict
#include <eigen3/Eigen/Dense>
#include <GL/gl.h>
<<<<<<< HEAD
#include <GL/glx.h>
#undef Complex // For 'Complex' conflict
#include "phonebook.hh"

// Tell gldemo and timewarp_gl to use two texture handle for left and right eye
=======
#include <GLFW/glfw3.h> // TODO: Look into making this more modular/generalized.
#include "phonebook.hh"

>>>>>>> 43b085a3
#define USE_ALT_EYE_FORMAT

namespace ILLIXR {

	typedef std::chrono::time_point<std::chrono::system_clock> time_type;
	typedef unsigned long long ullong;

	typedef struct {
		time_type time;
		Eigen::Vector3f angular_v;
		Eigen::Vector3f linear_a;
	} imu_type;

	typedef struct {
		time_type time;
		std::unique_ptr<cv::Mat> img0;
		std::unique_ptr<cv::Mat> img1;
	} cam_type;

	typedef struct {
		time_type time;
		Eigen::Vector3f angular_v;
		Eigen::Vector3f linear_a;
		std::optional<std::unique_ptr<cv::Mat>> img0;
		std::optional<std::unique_ptr<cv::Mat>> img1;
		ullong temp_time;
	} imu_cam_type;

	typedef struct {
		time_type time; 
		Eigen::Vector3f position;
		Eigen::Quaternionf orientation;
	} pose_type;

	typedef struct {
		int pixel[1];
	} camera_frame;

<<<<<<< HEAD
/*	class global_config : public service {
	public:
		global_config(GLFWwindow* _glfw_context) : glfw_context(_glfw_context) { }
		GLFWwindow* glfw_context;
	};*/

	class xlib_gl_extended_window : public service {
	public:
		xlib_gl_extended_window(int _width, int _height, GLXContext _shared_gl_context);
		int 					width;
		int 					height;
		Display                 *dpy;
		Window                  win;
		GLXContext              glc;
=======
	class global_config : public service {
	public:
		global_config(GLFWwindow* _glfw_context) : glfw_context(_glfw_context) { }
		GLFWwindow* glfw_context;
>>>>>>> 43b085a3
	};

	// A particular pose, sampled at a particular point in time.
	// struct pose_sample {
	// 	pose_type pose;
	// 	std::chrono::time_point<std::chrono::system_clock> sample_time; 
	// };

	// Single-texture format; arrayed by left/right eye
	// Single-texture format; arrayed by left/right eye
	struct rendered_frame {
		GLuint texture_handle;
		pose_type render_pose; // The pose used when rendering this frame.
		std::chrono::time_point<std::chrono::system_clock> sample_time; 
	};

	// Using arrays as a swapchain
	// Array of left eyes, array of right eyes
	// This more closely matches the format used by Monado
	struct rendered_frame_alt {
		GLuint texture_handles[2]; // Does not change between swaps in swapchain
		GLuint swap_indices[2]; // Which element of the swapchain
		pose_type render_pose; // The pose used when rendering this frame.
		std::chrono::time_point<std::chrono::system_clock> sample_time; 
	};

	typedef struct {
		int seq;
	} hologram_input;

	typedef struct {
		int dummy;
	} hologram_output;

	/* I use "accel" instead of "3-vector" as a datatype, because
	this checks that you meant to use an acceleration in a certain
	place. */
	struct accel { };

	// High-level HMD specification, timewarp component
	// may/will calculate additional HMD info based on these specifications
	struct hmd_physical_info {
		float   ipd;
		int		displayPixelsWide;
		int		displayPixelsHigh;
		float	chromaticAberration[4];
		float	K[11];
		int		visiblePixelsWide;
		int		visiblePixelsHigh;
		float	visibleMetersWide;
		float	visibleMetersHigh;
		float	lensSeparationInMeters;
		float	metersPerTanAngleAtCenter;
	};
	

}

#endif<|MERGE_RESOLUTION|>--- conflicted
+++ resolved
@@ -10,17 +10,11 @@
 #undef Success // For 'Success' conflict
 #include <eigen3/Eigen/Dense>
 #include <GL/gl.h>
-<<<<<<< HEAD
 #include <GL/glx.h>
 #undef Complex // For 'Complex' conflict
 #include "phonebook.hh"
 
 // Tell gldemo and timewarp_gl to use two texture handle for left and right eye
-=======
-#include <GLFW/glfw3.h> // TODO: Look into making this more modular/generalized.
-#include "phonebook.hh"
-
->>>>>>> 43b085a3
 #define USE_ALT_EYE_FORMAT
 
 namespace ILLIXR {
@@ -59,7 +53,6 @@
 		int pixel[1];
 	} camera_frame;
 
-<<<<<<< HEAD
 /*	class global_config : public service {
 	public:
 		global_config(GLFWwindow* _glfw_context) : glfw_context(_glfw_context) { }
@@ -74,12 +67,6 @@
 		Display                 *dpy;
 		Window                  win;
 		GLXContext              glc;
-=======
-	class global_config : public service {
-	public:
-		global_config(GLFWwindow* _glfw_context) : glfw_context(_glfw_context) { }
-		GLFWwindow* glfw_context;
->>>>>>> 43b085a3
 	};
 
 	// A particular pose, sampled at a particular point in time.
