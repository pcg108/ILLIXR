--- conflicted
+++ resolved
@@ -3,40 +3,18 @@
 #include "common/component.hh"
 #include "common/switchboard.hh"
 #include "common/data_format.hh"
-<<<<<<< HEAD
-#include <okvis/VioParametersReader.hpp>
-#include <okvis/ThreadedKFVio.hpp>
-=======
->>>>>>> 7af3daef
 
 using namespace ILLIXR;
 
 class slam1 : public component {
 public:
 	/* Provide handles to slam1 */
-<<<<<<< HEAD
-	slam1(std::unique_ptr<reader_latest<camera_frame>>&& camera,
-		  std::unique_ptr<writer<pose>>&& pose)
-		: _m_camera{std::move(camera)}
-		, _m_pose{std::move(pose)}
-		, state{0}
-	{ }
-
-	virtual void _p_compute_one_iteration() override {
-		using namespace std::chrono_literals;
-		std::this_thread::sleep_for(100ms);
-
-		/* The component can read the latest value from its
-		   subscription. */
-		auto frame = _m_camera->get_latest_ro();
-=======
 	slam1(std::unique_ptr<writer<pose>>&& pose)
 		: _m_pose{std::move(pose)}
 		, state{0}
 	{ }
 
 	void compute(const camera_frame* frame) {
->>>>>>> 7af3daef
 		if (frame) {
 			state += frame->pixel[0];
 		}
@@ -46,13 +24,9 @@
 		   swap-chain). Unfortunately, this doesn't work yet.
 		pose* buf = std::any_cast<pose*>(_m_pose->allocate());
 		*/
-<<<<<<< HEAD
-		
-=======
 
 		std::cout << "Slam" << std::endl;
 
->>>>>>> 7af3daef
 		// RT will delete this memory when it gets replaced with a newer value.
 		pose* buf = new pose;
 		buf->data[0] = state;
@@ -63,15 +37,12 @@
 		_m_pose->put(buf);
 	}
 
-<<<<<<< HEAD
-=======
 	virtual void _p_start() override {
 		/* All of my work is already scheduled synchronously. Nohting to do here. */
 	}
 
 	virtual void _p_stop() override { }
 
->>>>>>> 7af3daef
 	virtual ~slam1() override {
 		/*
 		  This developer is responsible for killing their processes
@@ -80,10 +51,6 @@
 	}
 
 private:
-<<<<<<< HEAD
-	std::unique_ptr<reader_latest<camera_frame>> _m_camera;
-=======
->>>>>>> 7af3daef
 	std::unique_ptr<writer<pose>> _m_pose;
 	int state;
 };
@@ -91,12 +58,6 @@
 extern "C" component* create_component(switchboard* sb) {
 	/* First, we declare intent to read/write topics. Switchboard
 	   returns handles to those topics. */
-<<<<<<< HEAD
-	auto camera_ev = sb->subscribe_latest<camera_frame>("camera");
-	auto pose_ev = sb->publish<pose>("pose");
-
-	return new slam1 {std::move(camera_ev), std::move(pose_ev)};
-=======
 	auto pose_ev = sb->publish<pose>("pose");
 	auto this_slam1 = new slam1{std::move(pose_ev)};
 	sb->schedule<camera_frame>("camera", [this_slam1](const void* frame_untyped) {
@@ -104,5 +65,4 @@
 	});
 
 	return this_slam1;
->>>>>>> 7af3daef
 }