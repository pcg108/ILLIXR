[submodule "slam1/okvis"]
	path = slam1/okvis
	url = https://github.com/ILLIXR/okvis.git
<<<<<<< HEAD
[submodule "hologram"]
	path = hologram
	url = https://github.com/ILLIXR/HOTlab
[submodule "audio_pipeline"]
	path = audio_pipeline
	url = https://github.com/ILLIXR/audio_pipeline.git
=======
[submodule "slam2/open_vins"]
	path = open_vins
	url = git@github.com:ILLIXR/open_vins.git
>>>>>>> bb24b614
<|MERGE_RESOLUTION|>--- conflicted
+++ resolved
@@ -1,15 +1,12 @@
 [submodule "slam1/okvis"]
 	path = slam1/okvis
 	url = https://github.com/ILLIXR/okvis.git
-<<<<<<< HEAD
+[submodule "slam2/open_vins"]
+	path = open_vins
+	url = https://github.com/ILLIXR/open_vins.git
 [submodule "hologram"]
 	path = hologram
 	url = https://github.com/ILLIXR/HOTlab
 [submodule "audio_pipeline"]
 	path = audio_pipeline
-	url = https://github.com/ILLIXR/audio_pipeline.git
-=======
-[submodule "slam2/open_vins"]
-	path = open_vins
-	url = git@github.com:ILLIXR/open_vins.git
->>>>>>> bb24b614
+	url = https://github.com/ILLIXR/audio_pipeline.git