--- conflicted
+++ resolved
@@ -17,7 +17,6 @@
 using namespace ILLIXR;
 using namespace linalg::aliases;
 
-<<<<<<< HEAD
 std::ostream& operator<<(std::ostream& out, const pose_type& pose) {
 	return out << "pose: quat(xyzw){"
 			   << pose.orientation.x() << ", "
@@ -25,10 +24,9 @@
 			   << pose.orientation.z() << ", "
 			   << pose.orientation.w() << "}";
 }
-=======
+
 // If this is defined, gldemo will use Monado-style eyebuffers
 #define USE_ALT_EYE_FORMAT
->>>>>>> 1c47a885
 
 class timewarp_gl : public component {
 
@@ -475,11 +473,7 @@
 		// Generate "starting" view matrix, from the pose
 		// sampled at the time of rendering the frame.
 		ksAlgebra::ksMatrix4x4f viewMatrix;
-<<<<<<< HEAD
-		GetViewMatrixFromPose(&viewMatrix, most_recent_frame->render_pose);
-=======
 		GetViewMatrixFromPose(&viewMatrix, most_recent_frame->render_pose.pose);
->>>>>>> 1c47a885
 
 		// We simulate two asynchronous view matrices,
 		// one at the beginning of display refresh,
