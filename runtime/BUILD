--- conflicted
+++ resolved
@@ -4,7 +4,6 @@
 
 cc_binary(
     name = "runtime",
-<<<<<<< HEAD
     srcs = ["src"],
     linkopts = ["-pthread", "-ldl", "-lboost_thread -lglfw -lrt -lm -ldl -lGLEW -lGLU -lm -lGL -lpthread -pthread -lm -ldl -lX11-xcb -lxcb-glx -ldrm -lXdamage -lXfixes -lxcb-dri2 -lXxf86vm -lXext -lX11 -lpthread -lxcb -lXau -lXdmcp"],
 	deps = ["//common"],
@@ -13,8 +12,6 @@
 
 cc_library(
     name = "illixrrt",
-=======
->>>>>>> 344ac752
     srcs = ["src"],
     linkopts = ["-pthread", "-ldl", "-lboost_thread -lglfw -lrt -lm -ldl -lGLEW -lGLU -lm -lGL -lpthread -pthread -lm -ldl -lX11-xcb -lxcb-glx -ldrm -lXdamage -lXfixes -lxcb-dri2 -lXxf86vm -lXext -lX11 -lpthread -lxcb -lXau -lXdmcp"],
 	deps = ["//common"],
