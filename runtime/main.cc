--- conflicted
+++ resolved
@@ -68,13 +68,8 @@
 
 	// Initialize the GLFW library.
 	if(!glfwInit()){
-<<<<<<< HEAD
 		printf("Failed to initialize glfw\n");
 		return -1;
-=======
-		printf("Failed to initialize glfw\n");		
-	 	return 0;
->>>>>>> c771d910
 	}
 
 	// Create a hidden window so we can provide a shared context
@@ -112,46 +107,18 @@
 	components.push_back(std::move(comp));
 }
 
-<<<<<<< HEAD
 extern "C" void illixrrt_attach_component(create_component_fn f) {
 	auto comp = std::unique_ptr<component>(f(sb.get()));
 	comp->start();
 	components.push_back(std::move(comp));
 }
 
+// TODO: deleted main runtime thread. Rethink whether run and join is necessary
 extern "C" void illixrrt_run() {
-	t = std::thread([&]() {
-
-		std::default_random_engine generator;
-		std::uniform_int_distribution<int> distribution{200, 600};
-
-		std::cout << "Model an XR app by calling for a pose sporadically."
-				  << std::endl;
-
-		auto pose_sub = sb->subscribe_latest<pose_sample>("pose");
-
-		for (int i = 0; i < 32; ++i) {
-			int delay = distribution(generator);
-			std::this_thread::sleep_for(std::chrono::milliseconds(delay));
-			auto cur_pose = pose_sub->get_latest_ro();
-
-			// If there is no writer, cur_pose might be null
-			if (cur_pose) {
-				std::cout << "Application receives cur_pose = " << cur_pose->pose << std::endl;
-			} else {
-				std::cout << "No cur_pose published yet" << std::endl;
-			}
-		}
-	});
 }
 
 extern "C" void illixrrt_join() {
-	t.join();
 }
-=======
-	for (;;) {
-	}
->>>>>>> c771d910
 
 extern "C" void illixrrt_destroy() {
 	for (auto&& comp : components) {
@@ -168,6 +135,8 @@
 	}
 	illixrrt_run();
 	illixrrt_join();
+	for (;;) {
+	}
 	illixrrt_destroy();
 	return 0;
 }